--- conflicted
+++ resolved
@@ -6,10 +6,6 @@
 from scipy.optimize import fsolve
 from scipy.interpolate import interp1d
 from scipy.integrate import quad
-<<<<<<< HEAD
-
-=======
->>>>>>> d9667236
 import aacgmv2
 
 class LEOBackgroundGenerator:
