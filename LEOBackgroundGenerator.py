--- conflicted
+++ resolved
@@ -692,11 +692,7 @@
         
         """ Geomagnetic modulation factor from Mizuno et al. 2004"""
         redfac = 1/(1+(Rigidity/self.AvGeomagCutOff)**-12.0)            
-<<<<<<< HEAD
-
-=======
-                    
->>>>>>> 1b50bb7b
+
         return f(E)*redfac
             
         
@@ -761,11 +757,7 @@
         redfac = 1/(1+(Rigidity/self.AvGeomagCutOff)**-12.0)
                 
         return f(E)*redfac
-<<<<<<< HEAD
-=======
-        
-        
->>>>>>> 1b50bb7b
+
         
     def PrimaryAlphas_HelMod(self, E):
         """ Read Table from HelMod public online tool
