--- conflicted
+++ resolved
@@ -158,11 +158,9 @@
     
     else :
     
-<<<<<<< HEAD
         fac = [ViewAtmo, ViewSky,ViewSky,2*np.pi, 2*np.pi, ViewSky, ViewSky,ViewSky ,ViewAtmo,ViewAtmo,ViewAtmo,ViewSky]         
-=======
-        fac = [ViewAtmo, ViewSky,ViewSky,ViewSky, 2*np.pi, 2*np.pi, ViewSky, ViewSky,ViewSky,ViewSky ,ViewSky,ViewAtmo,ViewAtmo,ViewAtmo]         
->>>>>>> 4c810ff5
+
+        
 
 else :
 
